--- conflicted
+++ resolved
@@ -1265,13 +1265,9 @@
         panic!("Wrong event type");
     }
 
-<<<<<<< HEAD
     if let Event::ReporterRemoved(ReporterRemoved { reporter }) =
         decode_event(&raw_events[4])
     {
-=======
-    if let Event::ReporterRemoved(ReporterRemoved { reporter }) = decode_event(&raw_events[1]) {
->>>>>>> 7492cf66
         assert_eq!(reporter, new_reporter);
     } else {
         panic!("Wrong event type");
